--- conflicted
+++ resolved
@@ -153,27 +153,18 @@
         if 'init_state.0.wkv' in state_dict:
             kwargs['init_state_wkv'] = True
 
-<<<<<<< HEAD
         # Initialize the config map, with the configured values
         return Qwerky7ConfigMap(**{
             **{
                 "num_hidden_layers": num_hidden_layers,
                 "hidden_size": state_dict['model.embed_tokens.weight'].shape[1],
                 "vocab_size":  state_dict['model.embed_tokens.weight'].shape[0],
-=======
-        # parsed args with some optionality
-        parsed_args = {
-            num_hidden_layers=num_hidden_layers,
-            hidden_size=state_dict['model.embed_tokens.weight'].shape[1],
-            vocab_size=state_dict['model.embed_tokens.weight'].shape[0],
->>>>>>> 6921ff3b
 
                 "head_size":   state_dict[f'model.layers.{num_prefix_hybrid_layers}.self_attn.r_k'].shape[1],
 
                 "hidden_size_att": state_dict[f'model.layers.{num_prefix_hybrid_layers}.self_attn.k_proj.weight'].shape[0],
                 "hidden_size_ffn": state_dict[f'model.layers.{num_prefix_hybrid_layers}.mlp.up_proj.weight'].shape[0],
 
-<<<<<<< HEAD
                 "v_first_embedding": f'model.layers.{num_prefix_hybrid_layers}.self_attn.v0' in state_dict,
 
                 "num_suffix_hybrid_layers": num_suffix_hybrid_layers,
@@ -181,18 +172,6 @@
             },
             **kwargs
         })
-=======
-            v_first_embedding = f'model.layers.{num_prefix_hybrid_layers}.self_attn.v0' in state_dict and state_dict[f'model.layers.{num_prefix_hybrid_layers}.self_attn.v0'] is not None,
-
-            num_suffix_hybrid_layers = num_suffix_hybrid_layers,
-            num_prefix_hybrid_layers = num_prefix_hybrid_layers,
-        }
-
-        # Initialize the config map, with the configured values
-        return Qwerky7ConfigMap(
-            **{ **parsed_args, **kwargs }
-        )
->>>>>>> 6921ff3b
 
     def num_qwerky_layers(self) -> int:
         """
